--- conflicted
+++ resolved
@@ -673,12 +673,12 @@
           const body = path.get('body');
           body[body.length - 1].insertAfter(template(`
             function id (input, depth) {
-              var maxDepth = 4
-              var maxKeys = 15
+              const maxDepth = 4;
+              const maxKeys = 15;
               if (depth === undefined) {
-                depth = 0
+                depth = 0;
               }
-              depth += 1
+              depth += 1;
               if (input === null) {
                 return 'null';
               }
@@ -690,14 +690,9 @@
               }
               else if (Array.isArray(input)) {
                 if (input.length > 0) {
-<<<<<<< HEAD
-                  const first = id(input[0]);
-                  if (input.every(item => id(item) === first)) {
-=======
                   if (depth > maxDepth) return '[...]';
-                  var first = id(input[0], depth);
+                  const first = id(input[0], depth);
                   if (input.every(item => id(item, depth) === first)) {
->>>>>>> 06b27f72
                     return first.trim() + '[]';
                   }
                   else {
@@ -718,18 +713,14 @@
                     return 'Object';
                   }
                 }
-<<<<<<< HEAD
-                const entries = keys.map(key => {
-                  return (/^([A-Z_$][A-Z0-9_$]*)$/i.test(key) ? key : JSON.stringify(key)) + ': ' + id(input[key]) + ';';
-                }).join('\\n  ');
-=======
                 if (depth > maxDepth) return '{...}';
-                var indent = '  '.repeat(depth - 1)
-                var entries = keys.slice(0, maxKeys).map(key => {
+                const indent = '  '.repeat(depth - 1);
+                let entries = keys.slice(0, maxKeys).map(key => {
                   return (/^([A-Z_$][A-Z0-9_$]*)$/i.test(key) ? key : JSON.stringify(key)) + ': ' + id(input[key], depth) + ';';
                 }).join('\\n  ' + indent);
-                if (keys.length >= maxKeys) entries += '\\n  ' + indent + '...'
->>>>>>> 06b27f72
+                if (keys.length >= maxKeys) {
+                  entries += '\\n  ' + indent + '...';
+                }
                 if (input.constructor && input.constructor.name && input.constructor.name !== 'Object') {
                   return input.constructor.name + ' {\\n  ' + indent + entries + '\\n' + indent + '}';
                 }
