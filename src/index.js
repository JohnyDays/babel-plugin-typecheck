/**
 * # Typecheck Transformer
 */
export default function build (babel: Object): Object {
  const {Transformer, types: t, traverse} = babel;

  // constants used when statically verifying types
  const TYPE_INVALID = 0;
  const TYPE_VALID = 1;
  const TYPE_UNKNOWN = 2;

  // the functions which will visit the AST nodes.
  const visitors = {
    enter: enterNode,
    exit: exitNode
  };

  /**
   * Binary Operators that can only produce boolean results.
   */
  const BOOLEAN_BINARY_OPERATORS = [
    '==',
    '===',
    '>=',
    '<=',
    '>',
    '<',
    'instanceof'
  ];

  return new Transformer("typecheck", {
    Program (node: Object, parent: Object, scope: Object) {
      this.traverse(visitors, {
        constants: scope.getAllBindingsOfKind("const"),
        subject: node,
      });
    },
    Function (node: Object, parent: Object, scope: Object) {
<<<<<<< HEAD
      const genericTypes = [];
      if (node.typeParameters != null && node.typeParameters.type === 'TypeParameterDeclaration') {
        genericTypes.push(...node.typeParameters.params.map(param => param.name));
      }
      const argumentGuards = createArgumentGuards(node, genericTypes);
      const returnTypes = extractReturnTypes(node);

      if (argumentGuards.length > 0 || returnTypes.length > 0) {
        if (node.type === "ArrowFunctionExpression" && node.expression) {
          node.expression = false;
          node.body = t.blockStatement(t.returnStatement(node.body));
        }
        this.traverse(visitors, {
          constants: scope.getAllBindingsOfKind("const"),
          subject: node,
          argumentGuards: argumentGuards,
          returnTypes: returnTypes,
          genericTypes: genericTypes
=======
      if (node.typeParameters != null) {
        throw this.errorWithNode('Type parameters are not supported');
      }

      const argumentGuards = createArgumentGuards(node);
      const returnTypes = extractReturnTypes(node);

      if (argumentGuards.length > 0 || returnTypes.length > 0) {
        if (node.type === "ArrowFunctionExpression" && node.expression) {
          node.expression = false;
          node.body = t.blockStatement(t.returnStatement(node.body));
        }
        this.traverse(visitors, {
          constants: scope.getAllBindingsOfKind("const"),
          subject: node,
          argumentGuards: argumentGuards,
          returnTypes: returnTypes
        });
      }
      else {
        this.traverse(visitors, {
          constants: scope.getAllBindingsOfKind("const"),
          subject: node,
>>>>>>> 3c73beca
        });
      }
    }
  });


  /**
   * Extract the possible types from the given type annotation.
   */
  function extractAnnotationTypes (annotation: Object): Array<Object|string> {
    switch (annotation.type) {
      case "TypeAnnotation":
        return extractAnnotationTypes(annotation.typeAnnotation);
      case "UnionTypeAnnotation":
        return annotation.types.reduce((types, type) => union(types, extractAnnotationTypes(type)), []);
      case "NullableTypeAnnotation":
        return union(["null"], extractAnnotationTypes(annotation.typeAnnotation));
      case "MixedTypeAnnotation":
        return ["mixed"];
      case "GenericTypeAnnotation":
        if(annotation.id.type == 'Identifier') {
          if (annotation.id.name === 'any') {
            return ["any"];
          }
          else if (annotation.id.name === 'Function') {
            return ["function"];
          }
          else if (annotation.id.name === 'Object') {
            return ["object"];
          }
          else if (annotation.id.name === 'Array') {
            return ["array"];
          }
        }
        return [annotation.id];
      case "ObjectTypeAnnotation":
        if (annotation.properties.length > 0) {
          return [annotation];
        }
        else {
          return ["object"];
        }
      case "StringTypeAnnotation":
        return ["string"];
      case "BooleanTypeAnnotation":
        return ["boolean"];
      case "NumberTypeAnnotation":
        return ["number"];
      case "VoidTypeAnnotation":
        return ["undefined"];
      case "AnyTypeAnnotation":
        return ["any"];
      case "FunctionTypeAnnotation":
        return ["function"];
      default:
        throw new SyntaxError(`Unsupported annotation type: ${annotation.type}`);
    }
  }


  /**
   * Create guards for the typed arguments of the function.
   */
  function createArgumentGuards (node: Object, genericTypes: Array = []): Array<Object> {
    return node.params.reduce(
      (guards, param) => {
        if (param.type === "AssignmentPattern" && param.left.typeAnnotation) {
          guards.push(createDefaultArgumentGuard(param, extractAnnotationTypes(param.left.typeAnnotation), genericTypes));
        }
        else if (param.typeAnnotation) {
          guards.push(createArgumentGuard(param, extractAnnotationTypes(param.typeAnnotation), genericTypes));
        }
        return guards;
      },
      []
    )
    .filter(identity); // remove blank nodes
  }


  /**
   * Create a guard for an individual argument.
   */
  function createArgumentGuard (param: Object, types: Array<Object|string>, genericTypes: Array = []): ?Object {
    if (types.indexOf('any') > -1 || types.indexOf('mixed') > -1) {
      return null;
    }
    if (param.optional) {
      types = types.concat("undefined");
    }
    const test = createIfTest(param, types, genericTypes);
    if (!test) {
      return null;
    }
    return t.ifStatement(
      test,
      t.throwStatement(
        t.newExpression(
          t.identifier("TypeError"),
          [t.binaryExpression("+",
            t.literal(`Value of ${param.optional ? 'optional argument' : 'argument'} '${param.name}' violates contract, expected ${createTypeNameList(types)} got `),
            createReadableTypeName(param)
          )]
        )
      )
    );
  }


  /**
   * Create a guard for a default paramter.
   */
  function createDefaultArgumentGuard (param: Object, types: Array<Object|string>, genericTypes: Array = []): Object {
    const validated = staticallyVerifyDefaultArgumentType(param, types);
    if (validated === TYPE_INVALID) {
      throw new SyntaxError(`Default value for argument '${param.left.name}' violates contract, expected ${createTypeNameList(types)}`);
    }
    return createArgumentGuard(param.left, types, genericTypes);
  }


  /**
   * Create guards for a variable declaration statement.
   */
  function createVariableGuards (node : Object, genericTypes: Array = []) : Array<Object> {
    let guards = []
    node.declarations.forEach(declaration => {
      if (declaration.id.typeAnnotation) {
        guards.push(createVariableGuard(declaration.id, extractAnnotationTypes(declaration.id.typeAnnotation), genericTypes));
      }
    })
    return guards.filter(identity);
  }


  /**
   * Create a guard for a variable identifier.
   */
  function createVariableGuard (id: Object, types: Array<Object|string>, genericTypes: Array = []) {
    if (types.indexOf('any') > -1 || types.indexOf('mixed') > -1) {
      return null;
    }
    const test = createIfTest(id, types, genericTypes);
    if (!test) {
      return null;
    }
    return t.ifStatement(
      test,
      t.throwStatement(
        t.newExpression(
          t.identifier("TypeError"),
          [t.binaryExpression("+",
            t.literal(`Value of variable '${id.name}' violates contract, expected ${createTypeNameList(types)} got `),
            createReadableTypeName(id)
          )]
        )
      )
    );
  }


  /**
   * Create a logical expression that checks that the subject node
   * has one of the given types.
   */
  function createIfTest (subject, types, genericTypes: Array = []) {
    return types.reduce((last, type, index) => {
      const test = createTypeTest(subject, type, genericTypes);
      if (!test) {
        if (last && types[index - 1] === "null") {
          return null;
        }
        return last;
      }
      if (last === null) {
        return test;
      }
      return t.logicalExpression(
        "&&",
        last,
        test
      );
    }, null);
  }

  /**
   * Turn a list of types into an english sentence.
   */
  function createTypeNameList (types: Array<string|Object>, separator: string = "or"): string {
    return joinSentence(types.reduce((names, type) => {
      if (typeof type === 'object') {
        if (type.type === 'ObjectTypeProperty') {
          return [type.key.name];
        }
        else if (type.type === 'ObjectTypeAnnotation') {
          if (type.properties.length > 1) {
            names.push(`Object with properties ${joinSentence(type.properties.map(item => item.key.name), 'and')}`)
          }
          else if (type.properties.length === 1) {
            names.push(`Object with a ${type.properties[0].key.name} property`);
          }
          else {
            names.push('Object with no properties');
          }
        }
        else {
          names.push(getTypeName(type));
        }
      }
      else {
        names.push(type);
      }
      return names;
    }, []), separator);
  }

  /**
   * Get name of a type as a string.
   */
  function getTypeName (node): string {
    if(node.type == 'Identifier') {
      return node.name
    }
    else if(node.type == 'QualifiedTypeIdentifier') {
      return getTypeName(node.qualification) + '.' + getTypeName(node.id);
    }

    throw this.errorWithNode(`Unsupported type: ${node.type}`);
  }

  /**
   * Join a list of terms as an English sentence.
   */
  function joinSentence (terms: Array<string>, separator: string = "or"): string {
    if (terms.length < 2) {
      return terms[0] || 'any';
    }
    else {
      const last = terms.pop();
      return `${terms.join(', ')} ${separator} ${last}`;
    }
  }

  /**
   * Creates an expression which can return a readable type name for an identifier.
   */
  function createReadableTypeName (identifier: Object): Object {
    return t.conditionalExpression(
      t.binaryExpression(
        "===",
        identifier,
        t.literal(null)
      ),
      t.literal("null"),
      t.conditionalExpression(
        t.logicalExpression(
          "&&",
          t.binaryExpression(
            "instanceof",
            identifier,
            t.identifier("Object")
          ),
          t.memberExpression(
            identifier,
            t.identifier("constructor")
          )
        ),
        t.memberExpression(
          t.memberExpression(identifier, t.identifier("constructor")),
          t.identifier("name")
        ),
        t.unaryExpression("typeof", identifier)
      )
    );
  }

  /**
   * Create an expression that can validate that the given
   * subject node has the given type.
   */
  function createTypeTest (subject:Object, type: Object|string, genericTypes: Array = []): ?Object {
    if (type === "null") {
      return t.binaryExpression(
        "!=",
        subject,
        t.literal(null)
      );
    }
    else if (type === "array") {
      return t.unaryExpression(
        "!",
        t.callExpression(
          t.memberExpression(
            t.identifier("Array"),
            t.identifier("isArray")
          ),
          [subject]
        )
      );
    }
    else if (type === "object") {
      return t.logicalExpression(
        "||",
        t.binaryExpression(
          "===",
          subject,
          t.literal(null)
        ),
        t.binaryExpression(
          "!==",
          t.unaryExpression(
            "typeof",
            subject,
            true
          ),
          t.literal("object")
        )
      );
    }
    else if (typeof type === 'string') {
      return t.binaryExpression(
        "!==",
        t.unaryExpression(
          "typeof",
          subject,
          true
        ),
        t.literal(type)
      );
    }
    else if (type.type === 'ObjectTypeAnnotation') {
      return t.logicalExpression(
        "||",
        t.logicalExpression(
          "||",
          t.binaryExpression(
            "===",
            subject,
            t.literal(null)
          ),
          t.binaryExpression(
            "!==",
            t.unaryExpression('typeof', subject),
            t.literal('object')
          )
        ),
        type.properties.reduce((expr, prop) => {
          const key = prop.key;
          const valueTypes = extractAnnotationTypes(prop.value);
          if (prop.optional)
            valueTypes.push("undefined");
          const test = createIfTest(t.memberExpression(subject, key), valueTypes, genericTypes);
          if (!test) {
            return expr;
          }
          if (expr === null) {
            return test;
          }
          else {
            return t.logicalExpression(
              "||",
              expr,
              test
            );
          }
          expr = t.literal(true);
          return expr;
        }, null)
      );
    }
    else if (type.type === 'Identifier' && ~genericTypes.indexOf(type.name)) {
      return null;
    }
    else {
      return t.unaryExpression(
        "!",
        t.binaryExpression(
          "instanceof",
          subject,
          createTypeExpression(type)
        )
      );
    }
  }

  /**
   * Convert type specifier to expression.
   */
  function createTypeExpression (node: Object) : Object {
    if(node.type == 'Identifier') {
      return node;
    }
    else if(node.type == 'QualifiedTypeIdentifier') {
      return t.memberExpression(
        createTypeExpression(node.qualification),
        createTypeExpression(node.id)
      );
    }

    throw this.errorWithNode(`Unsupported type: ${node.type}`);
  }

  /**
   * Extract a list of permissible return types for the function.
   */
  function extractReturnTypes (node: Object): Array<Object|string> {
    if (node.returnType) {
      const types = extractAnnotationTypes(node.returnType);
      if (types.indexOf('any') === -1 && types.indexOf('mixed') === -1) {
        return types;
      }
    }
    return [];
  }


  /**
   * Create a runtime type guard for a return statement.
   */
  function createReturnTypeGuard (ref: Object, node: Object, scope: Object, state: Object): ?Object {
    const test = createIfTest(ref, state.returnTypes, state.genericTypes);
    if (!test) {
      return null;
    }
    return t.ifStatement(
      test,
      t.throwStatement(
        t.newExpression(
          t.identifier("TypeError"),
          [t.binaryExpression("+",
            t.literal(`Function ${state.subject.id ? `'${state.subject.id.name}' ` : ''}return value violates contract, expected ${createTypeNameList(state.returnTypes)} got `),
            createReadableTypeName(ref)
          )]
        )
      )
    );
  }


  /**
   * Attempt to statically verify that the default value of an argument matches the annotated type.
   */
  function staticallyVerifyDefaultArgumentType (node: Object, types: Array<Object|string>): number|Object {
    return staticallyVerifyType(node.right, types);
  }


  /**
   * Attempt to statically verify the return type of a node.
   */
  function staticallyVerifyReturnType (node: Object, types: Array<Object|string>): number|Object {
    return staticallyVerifyType(node.argument, types);
  }


  /**
   * Statically verify that the given node is one of the given types.
   */
  function staticallyVerifyType (node: Object, types: Array<Object|string>): number|Object {
    if (isNodeNully(node)) {
      return (types.indexOf("null") > -1 || types.indexOf("undefined") > -1)
             ? TYPE_VALID
             : TYPE_INVALID;
    }
    else if (node.type === "Literal") {
      if (node.regex) {
        return (types.indexOf("object") > -1 || types.some(identifierMatcher("RegExp")))
               ? TYPE_VALID
               : TYPE_INVALID;
      }
      else {
        return types.indexOf(typeof node.value) > -1
               ? TYPE_VALID
               : TYPE_INVALID;
      }
    }
    else if (node.type === "ObjectExpression") {
      return types.indexOf("object") > -1 || types.indexOf("shape") > -1
             ? TYPE_VALID
             : TYPE_INVALID;
    }
    else if (node.type === "ArrayExpression") {
      return (types.indexOf("array") > -1 || types.indexOf("object") > -1)
             ? TYPE_VALID
             : TYPE_INVALID;
    }
    else if (t.isFunction(node)) {
      return (types.indexOf("function") > -1 || types.indexOf("object") > -1)
             ? TYPE_VALID
             : TYPE_INVALID;
    }
    else if (node.type === 'NewExpression' && node.callee.type === 'Identifier') {
      // this is of the form `return new SomeClass()`
      // @fixme it should be possible to do this with non computed member expressions too
      return (types.indexOf("object") > -1 || types.some(identifierMatcher(node.callee.name)))
             ? TYPE_VALID
             : TYPE_UNKNOWN;
    }
    else if (isBooleanExpression(node)) {
      return types.indexOf('boolean') > -1
             ? TYPE_VALID
             : TYPE_INVALID;
    }
    else if (node.type === 'Identifier') {
      // check the scope to see if this is a `const` value
      return node;
    }
    else {
      return TYPE_UNKNOWN; // will produce a runtime type check
    }
  }


  /**
   * Create a reference to the given node.
   */
  function createReferenceTo (traverser, value, scope) {
    if (value === null) {
      return t.literal(null);
    }
    else if (value === undefined) {
      return t.literal(undefined);
    }
    else if (value.type === "Literal") {
      return value;
    }
    else if (value.type === "Identifier") {
      return value;
    }
    else {
      const id = scope.generateUidIdentifierBasedOnNode(value);
      scope.push({id: id});
      traverser.insertBefore(t.expressionStatement(
        t.assignmentExpression(
          "=",
          id,
          value
        )
      ));
      return id;
    }
  }


  /**
   * Return a predicate that matches identifiers with the given name.
   * > Note: This does *no* scope checking.
   */
  function identifierMatcher (name: string): Function {
    return (node: ?Object) => node && node.type === 'Identifier' && node.name === name;
  }


  /**
   * Invoked when `traverse()` enters a particular AST node.
   */
  function enterNode (node: Object, parent: Object, scope: Object, state: Object) {
    if (t.isFunction(node)) {
      // We don't descend into nested functions because the outer traversal
      // will visit them for us and it keeps things a *lot* simpler.
      return this.skip();
    }
    else {
      if (state.argumentGuards != null && node === state.subject.body) {
        if (node.type === "BlockStatement") {
          // attach the argument guards to the first block statement in the function body
          return t.blockStatement(
            state.argumentGuards.concat(node.body)
          );
        }
        else {
          // the function body must be expanded to a block prior to this
          throw this.errorWithNode("Unexpanded function body");
        }
      }
    }
  }


  /**
   * Invoked when leaving a visited AST node.
   */
  function exitNode (node: Object, parent: Object, scope: Object, state: Object) {
    if (node.type === 'ReturnStatement') {
      if (state.returnTypes == null || state.returnTypes.length === 0) {
        // we only care about typed return statements.
        return;
      }
      let validated = staticallyVerifyReturnType(node, state.returnTypes);
      if (typeof validated === 'object' && state.constants[validated.name]) {
        // the return value is a constant, let's see if we can infer the type
        const constant = state.constants[validated.name];
        const declarator = constant.path.parent.declarations[constant.path.key];
        validated = staticallyVerifyType(declarator.init, state.returnTypes);
      }

      if (validated === TYPE_INVALID) {
        throw this.errorWithNode(`Function ${state.subject.id ? `'${state.subject.id.name}' ` : ''}return value violates contract, expected ${createTypeNameList(state.returnTypes)}.`);
      }
      else if (validated === TYPE_VALID) {
        // no need to guard, has been statically verified.
        return;
      }
      else {
        if (parent.type !== 'BlockStatement' && parent.type !== "Program") {
          let ref;
          let block = [];
          if (node.argument === null) {
            ref = t.literal(null);
          }
          else if (node.argument === undefined) {
            ref = t.literal(undefined);
          }
          else if (node.argument.type === "Literal") {
            ref = node.argument;
          }
          else if (node.argument.type === "Identifier") {
            ref = node.argument;
          }
          else {
            ref = scope.generateUidIdentifierBasedOnNode(node.argument);
            scope.push({id: ref});
            block.push(t.expressionStatement(
              t.assignmentExpression(
                "=",
                ref,
                node.argument
              )
            ));
          }
          const guard = createReturnTypeGuard(ref, node, scope, state);
          if (!guard) {
            return;
          }
          block.push(guard);
          block.push(t.returnStatement(ref));
          return t.blockStatement(block);
        }
        else {
          const ref = createReferenceTo(this, node.argument, scope);
          const guard = createReturnTypeGuard(ref, node, scope, state);
          if (!guard) {
            return;
          }
          this.insertBefore(guard);
          return t.returnStatement(ref);
        }
      }
    }
    else if (node.type === 'VariableDeclaration') {
      var variableGuards: Array = createVariableGuards(node)
      if(variableGuards.length === 0) {
        return;
      }
      if (parent.type === 'BlockStatement' || parent.type == 'Program') {
<<<<<<< HEAD
        this.insertAfter(createVariableGuards(node, state.genericTypes));
=======
        this.insertAfter(variableGuards);
>>>>>>> 3c73beca
      }
      else if (
        parent.type === 'ForStatement' ||
        parent.type === 'ForOfStatement' ||
        parent.type === 'ForInStatement') {
        parent.body = t.blockStatement([].concat(createVariableGuards(node, state.genericTypes), parent.body.body));
      }
      // Can't insert type check here.
    }
  }


  /**
   * Determine whether the given node can produce purely boolean results.
   */
  function isBooleanExpression (node: Object) {
    if (node.type === 'BinaryExpression' && BOOLEAN_BINARY_OPERATORS.indexOf(node.operator) > -1) {
      return true;
    }
    else if (node.type === 'LogicalExpression') {
      return isBooleanExpression(node.left) && isBooleanExpression(node.right);
    }
    else {
      return false;
    }
  }


  /**
   * Union two arrays.
   */
  function union (arr1: Array, arr2: Array): Array {
    for (let i = 0; i < arr2.length; i++) {
      let item = arr2[i];
      if (arr1.indexOf(item) === -1) {
        arr1.push(item);
      }
    }
    return arr1;
  }


  /**
   * Determing whether a given node is nully (null or undefined).
   */
  function isNodeNully (node: ?Object): boolean {
    if (node == null) {
      return true;
    }
    else if (node.type === 'Identifier' && node.name === 'undefined') {
      return true;
    }
    else if (node.type === 'Literal' && node.value === null) {
      return true;
    }
    else if (node.type === 'UnaryExpression' && node.operator === 'void') {
      return true;
    }
    else {
      return false;
    }
  }


  /**
   * A function that returns its first argument, useful when filtering.
   */
  function identity (input: any): any {
    return input;
  }
}<|MERGE_RESOLUTION|>--- conflicted
+++ resolved
@@ -32,11 +32,10 @@
     Program (node: Object, parent: Object, scope: Object) {
       this.traverse(visitors, {
         constants: scope.getAllBindingsOfKind("const"),
-        subject: node,
+        subject: node
       });
     },
     Function (node: Object, parent: Object, scope: Object) {
-<<<<<<< HEAD
       const genericTypes = [];
       if (node.typeParameters != null && node.typeParameters.type === 'TypeParameterDeclaration') {
         genericTypes.push(...node.typeParameters.params.map(param => param.name));
@@ -55,31 +54,13 @@
           argumentGuards: argumentGuards,
           returnTypes: returnTypes,
           genericTypes: genericTypes
-=======
-      if (node.typeParameters != null) {
-        throw this.errorWithNode('Type parameters are not supported');
-      }
-
-      const argumentGuards = createArgumentGuards(node);
-      const returnTypes = extractReturnTypes(node);
-
-      if (argumentGuards.length > 0 || returnTypes.length > 0) {
-        if (node.type === "ArrowFunctionExpression" && node.expression) {
-          node.expression = false;
-          node.body = t.blockStatement(t.returnStatement(node.body));
-        }
-        this.traverse(visitors, {
-          constants: scope.getAllBindingsOfKind("const"),
-          subject: node,
-          argumentGuards: argumentGuards,
-          returnTypes: returnTypes
         });
       }
       else {
         this.traverse(visitors, {
           constants: scope.getAllBindingsOfKind("const"),
           subject: node,
->>>>>>> 3c73beca
+          genericTypes: genericTypes
         });
       }
     }
@@ -730,16 +711,12 @@
       }
     }
     else if (node.type === 'VariableDeclaration') {
-      var variableGuards: Array = createVariableGuards(node)
-      if(variableGuards.length === 0) {
+      var variableGuards: Array = createVariableGuards(node, state.genericTypes);
+      if (variableGuards.length === 0) {
         return;
       }
       if (parent.type === 'BlockStatement' || parent.type == 'Program') {
-<<<<<<< HEAD
-        this.insertAfter(createVariableGuards(node, state.genericTypes));
-=======
         this.insertAfter(variableGuards);
->>>>>>> 3c73beca
       }
       else if (
         parent.type === 'ForStatement' ||
